--- conflicted
+++ resolved
@@ -9,11 +9,8 @@
 Statistics = "10745b16-79ce-11e8-11f9-7d13ad32a3b2"
 
 [compat]
-<<<<<<< HEAD
 FixedSizeArrays = "1"
-=======
 Statistics = "1"
->>>>>>> fb742701
 julia = "1.10"
 
 [extras]
